--- conflicted
+++ resolved
@@ -3,7 +3,7 @@
 from tensorflow.python.keras.losses import LossFunctionWrapper
 
 
-<<<<<<< HEAD
+
 class L2Regularizer(LossFunctionWrapper):
     def __init__(self, name='l2_regularizer', reduction=losses_utils.ReductionV2.AUTO):
         super().__init__(y_pred_l2, name=name, reduction=reduction)
@@ -66,7 +66,7 @@
 
 def y_pred_l2(y_true, y_pred):
     return tf.sqrt(y_pred ** 2)
-=======
+
 def empty_loss():
     def loss(y_true, y_pred):
         return tf.reduce_sum(tf.zeros_like(y_true))
@@ -122,5 +122,4 @@
                                                    (tf.shape(activations)[0], tf.shape(activations)[1], 1, 1))
         activation_vel = tf.reduce_mean(tf.math.subtract(activations_scaled[1:], activations_scaled[0:-1])**2)*100
         return tf.reduce_mean(activations_scaled ** 2) + vel_weight*activation_vel
-    return loss
->>>>>>> e41d9c03
+    return loss