--- conflicted
+++ resolved
@@ -20,11 +20,7 @@
             initial_joint_state = np.array(initial_joint_state)
             if len(initial_joint_state.shape) == 1:
                 initial_joint_state = initial_joint_state.reshape(1, -1)
-<<<<<<< HEAD
-                self.n_initial_joint_states = initial_joint_state.shape[0]
-=======
             self.n_initial_joint_states = initial_joint_state.shape[0]
->>>>>>> 278a5bc1
         else:
             self.n_initial_joint_states = None
         self.initial_joint_state = initial_joint_state
